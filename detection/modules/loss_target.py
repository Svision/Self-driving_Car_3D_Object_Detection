import math
from typing import Tuple

import torch
from torch import Tensor

from detection.modules.loss_function import DetectionLossConfig
from detection.types import Detections


def create_heatmap(grid_coords: Tensor, center: Tensor, scale: float) -> Tensor:
    """Return a heatmap based on a Gaussian kernel with center `center` and scale `scale`.

    Specifically, each pixel with coordinates (x, y) is assigned a heatmap value
    using a Gaussian kernel centered on (cx, cy) with scale s:

                e^(-((x - cx)^2 + (y - cy)^2) / s)

    Subsequently, the heatmap is normalized such that its maximum value is 1.

    Args:
        grid_coords: An [H x W x 2] tensor containing the (x, y) coordinates of every
            pixel in an [H x W] image. For example, for a [2 x 3] image, `grid_coords`
            contains the elements (0, 0), (0, 1), (0, 2), ..., (1, 2).
        center: A [2] tensor containing the (x, y) coordinate of the center.
            This argument controls the kernel's center.
        scale: A scalar value that controls the kernel's scale.

    Returns:
        An [H x W] heatmap tensor, normalized such that its peak is 1.
    """
    # DONE: Replace this stub code.
<<<<<<< HEAD
    output = torch.zeros_like(grid_coords[:, :, 0], dtype=torch.float)

    H, W, _ = grid_coords.size()
    cx = center[0].long()
    cy = center[1].long()

    for h in range(H):
        for w in range(W):
            x = grid_coords[h, w, 0].long()
            y = grid_coords[h, w, 1].long()
            ss = math.exp(-((x - cx) ** 2 + (y - cy) ** 2) / scale)

            output[h, w] = ss

    output = torch.sigmoid(output)
=======
    H, W, _ = grid_coords.shape
    cx = center[0].long()
    cy = center[1].long()
    cxx = cx.repeat(H * W).reshape(H, W)
    cyy = cy.repeat(H * W).reshape(H, W)

    x_coors = grid_coords[:, :, 0]
    y_coors = grid_coords[:, :, 1]
    output_raw = torch.exp(-((cxx-x_coors)**2 + (cyy-y_coors)**2) / scale)
    output = torch.sigmoid(output_raw)
>>>>>>> f3d873e4
    return output


class DetectionLossTargetBuilder:
    """Builds the target tensors for training using the `DetectionLoss`."""

    def __init__(
        self, bev_size: Tuple[int, int, int], config: DetectionLossConfig
    ) -> None:
        """Initialization.

        Args:
            bev_size: The [depth, height, width] of the bird's eye view voxel grid.
                depth is the size along the z-axis, height is along the y-axis, and
                width is along the x-axis.
            config: The detection loss configuration.
        """
        self._bev_size = bev_size
        self._heatmap_threshold = config.heatmap_threshold
        self._heatmap_norm_scale = config.heatmap_norm_scale

    def build_target_tensor_for_label(
        self, cx: float, cy: float, yaw: float, x_size: float, y_size: float
    ) -> Tensor:
        """Return the training target tensor for the given bounding box.

        This method computes a 7-dimension vector for each pixel (i, j) in the
        [H x W] BEV image. In order, the 7 channels contain:
        1. heatmap: The heatmap score for (i, j); 1 if (i, j) is the closest pixel
            to a labels's center (cx, cy) and otherwise decreasing by distance.
        2. offset_x: The offset between the labels's x-axis center cx and the
            pixel coordinate i; i.e. offset_x = cx - i.
        3. offset_y: The offset between the labels's y-axis center cy and the
            pixel coordinate j; i.e. offset_y = cy - j.
        4. x_size: The size of the labels's bounding box along the x-axis.
        5. y_size: The size of the labels's bounding box along the y-axis.
        6. sin_theta: sin_theta = sin(yaw), where yaw is the heading of the
            label in radians. To decode yaw, yaw = atan2(sin_theta, cos_theta).
        7. cos_theta: cos_theta = cos(yaw), where yaw is the heading of the
            label in radians. To decode yaw, yaw = atan2(sin_theta, cos_theta).

        Args:
            cx: The x-axis center of the label, in BEV image coordinates.
            cy: The y-axis center of the label, in BEV image coordinates.
            yaw: The yaw of the label, in radians and in BEV image coordinates.
            x_size: The x-axis size of the label, in BEV image coordinates.
            y_size: The y-axis size of the label, in BEV image coordinates.

        Returns:
            A [7 x H x W] tensor representing the training target for one bounding box,
                where H and W are the height and width of the BEV image respectively. The 7
                channels are (heatmap, offset_x, offset_y, x_size, y_size, sin_theta, cos_theta).
        """
        _, H, W = self._bev_size

        # 1. Build a [H x W x 2] tensor of BEV pixel coordinates.
        # For example, for a 2 x 3 image, `grid_coords` is a [2 x 3 x 2] tensor
        # containing the elements (0, 0), (0, 1), (0, 2), ..., (1, 2).
        W_coords, H_coords = torch.arange(W), torch.arange(H)
        H_grid_coords, W_grid_coords = torch.meshgrid(H_coords, W_coords, indexing="ij")
        grid_coords = torch.stack([W_grid_coords, H_grid_coords], dim=-1)  # [H x W x 2]

        # 2. Create heatmap training targets by invoking the `create_heatmap` function.
        center = torch.tensor([cx, cy])
        scale = (x_size ** 2 + y_size ** 2) / self._heatmap_norm_scale
        heatmap = create_heatmap(grid_coords, center=center, scale=scale)  # [H x W]

        # 3. Create offset training targets.
        # Given the label's center (cx, cy), the target offset at pixel (i, j) equals
        # (cx - i, cy - j) if the heatmap value at (i, j) exceeds self._heatmap_threshold.
        # If the heatmap value at (i, j) is less than or equal to self._heatmap_threshold,
        # the target offset equals (0, 0) instead.

        # DONE: Replace this stub code.
        offsets = torch.zeros(H, W, 2)
        for i in range(H):
            for j in range(W):
                if heatmap[i, j] > self._heatmap_threshold:
                    offsets[i, j, 0] = cx - i
                    offsets[i, j, 1] = cy - j

        # 4. Create box size training target.
        # Given the label's bounding box size (x_size, y_size), the target size at pixel (i, j)
        # equals (x_size, y_size) if the heatmap value at (i, j) exceeds self._heatmap_threshold.
        # If the heatmap value at (i, j) is less than or equal to self._heatmap_threshold,
        # the target size equals (0, 0) instead.

        # DONE: Replace this stub code.
        sizes = torch.zeros(H, W, 2)
        for i in range(H):
            for j in range(W):
                if heatmap[i, j] > self._heatmap_threshold:
                    sizes[i, j, 0] = x_size
                    sizes[i, j, 1] = y_size

        # 5. Create heading training targets.
        # Given the label's heading angle yaw, the target heading at pixel (i, j)
        # equals (sin(yaw), cos(yaw)) if the heatmap value at (i, j) exceeds self._heatmap_threshold.
        # If the heatmap value at (i, j) is less than or equal to self._heatmap_threshold,
        # the target heading equals (0, 0) instead.

        # DONE: Replace this stub code.
        headings = torch.zeros(H, W, 2)
        for i in range(H):
            for j in range(W):
                if heatmap[i, j] > self._heatmap_threshold:
                    headings[i, j, 0] = math.sin(yaw)
                    headings[i, j, 1] = math.cos(yaw)

        # 6. Concatenate training targets into a [7 x H x W] tensor.
        targets = torch.cat([heatmap[:, :, None], offsets, sizes, headings], dim=-1)
        return targets.permute(2, 0, 1)  # [7 x H x W]

    def build_target_tensor(self, labels: Detections) -> Tensor:
        """Return the training target tensor for the given labels.

        Args:
            labels: A set of ground truth detections.

        Returns:
            A [7 x H x W] float32 tensor representing the training target for one frame of labels,
                where H and W are the height and width of the BEV image respectively. The 7
                channels are (heatmap, offset_x, offset_y, x_size, y_size, sin_theta, cos_theta).
        """
        _, H, W = self._bev_size

        # 1. Build a list of N [7 x H x W] target tensors for each of the N labels.
        target_tensors = []
        for index in range(len(labels)):
            target_tensor_for_label = self.build_target_tensor_for_label(
                labels.centroids_x[index].item(),
                labels.centroids_y[index].item(),
                labels.yaws[index].item(),
                labels.boxes_x[index].item(),
                labels.boxes_y[index].item(),
            )
            target_tensors.append(target_tensor_for_label)

        # 2. Combine the target tensors into a single [7 x H x W] target tensor.
        # For each pixel (i, j) of the aggregated tensor, we keep the maximum heatmap
        # value from the N labels. We also keep the other targets (i.e. offset, size, heading)
        # corresponding to the same winning label.
        target_tensor = torch.stack(target_tensors, dim=0)  # [N x 7 x H x W]
        heatmaps = target_tensor[:, 0]  # [N x H x W]
        heatmap_max_value, heatmap_argmax_id = heatmaps.max(dim=0)  # [H x W], [H x W]
        gridh, gridw = torch.meshgrid(torch.arange(H), torch.arange(W), indexing="ij")
        target_tensor_max = target_tensor[heatmap_argmax_id, :, gridh, gridw]
        assert torch.all(heatmap_max_value == target_tensor_max[:, :, 0])
        return target_tensor_max.permute(2, 0, 1)  # [7 x H x W]<|MERGE_RESOLUTION|>--- conflicted
+++ resolved
@@ -30,23 +30,6 @@
         An [H x W] heatmap tensor, normalized such that its peak is 1.
     """
     # DONE: Replace this stub code.
-<<<<<<< HEAD
-    output = torch.zeros_like(grid_coords[:, :, 0], dtype=torch.float)
-
-    H, W, _ = grid_coords.size()
-    cx = center[0].long()
-    cy = center[1].long()
-
-    for h in range(H):
-        for w in range(W):
-            x = grid_coords[h, w, 0].long()
-            y = grid_coords[h, w, 1].long()
-            ss = math.exp(-((x - cx) ** 2 + (y - cy) ** 2) / scale)
-
-            output[h, w] = ss
-
-    output = torch.sigmoid(output)
-=======
     H, W, _ = grid_coords.shape
     cx = center[0].long()
     cy = center[1].long()
@@ -57,7 +40,6 @@
     y_coors = grid_coords[:, :, 1]
     output_raw = torch.exp(-((cxx-x_coors)**2 + (cyy-y_coors)**2) / scale)
     output = torch.sigmoid(output_raw)
->>>>>>> f3d873e4
     return output
 
 
